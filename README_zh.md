# Claude Code Router

> 一款强大的工具，可将 Claude Code 请求路由到不同的模型，并自定义任何请求。

![](blog/images/claude-code.png)

## ✨ 功能

- **模型路由**: 根据您的需求将请求路由到不同的模型（例如，后台任务、思考、长上下文）。
- **多提供商支持**: 支持 OpenRouter、DeepSeek、Ollama、Gemini、Volcengine 和 SiliconFlow 等各种模型提供商。
- **请求/响应转换**: 使用转换器为不同的提供商自定义请求和响应。
- **动态模型切换**: 在 Claude Code 中使用 `/model` 命令动态切换模型。
- **GitHub Actions 集成**: 在您的 GitHub 工作流程中触发 Claude Code 任务。
- **插件系统**: 使用自定义转换器扩展功能。

## 🚀 快速入门

### 1. 安装

首先，请确保您已安装 [Claude Code](https://docs.anthropic.com/en/docs/claude-code/quickstart)：

```shell
npm install -g @anthropic-ai/claude-code
```

然后，安装 Claude Code Router：

```shell
npm install -g @musistudio/claude-code-router
```

### 2. 配置

创建并配置您的 `~/.claude-code-router/config.json` 文件。有关更多详细信息，您可以参考 `config.example.json`。

`config.json` 文件有几个关键部分：

- **`PROXY_URL`** (可选): 您可以为 API 请求设置代理，例如：`"PROXY_URL": "http://127.0.0.1:7890"`。
- **`LOG`** (可选): 您可以通过将其设置为 `true` 来启用日志记录。日志文件将位于 `$HOME/.claude-code-router.log`。
- **`APIKEY`** (可选): 您可以设置一个密钥来进行身份验证。设置后，客户端请求必须在 `Authorization` 请求头 (例如, `Bearer your-secret-key`) 或 `x-api-key` 请求头中提供此密钥。例如：`"APIKEY": "your-secret-key"`。
- **`HOST`** (可选): 您可以设置服务的主机地址。如果未设置 `APIKEY`，出于安全考虑，主机地址将强制设置为 `127.0.0.1`，以防止未经授权的访问。例如：`"HOST": "0.0.0.0"`。
- **`NON_INTERACTIVE_MODE`** (可选): 当设置为 `true` 时，启用与非交互式环境（如 GitHub Actions、Docker 容器或其他 CI/CD 系统）的兼容性。这会设置适当的环境变量（`CI=true`、`FORCE_COLOR=0` 等）并配置 stdin 处理，以防止进程在自动化环境中挂起。例如：`"NON_INTERACTIVE_MODE": true`。
- **`Providers`**: 用于配置不同的模型提供商。
- **`Router`**: 用于设置路由规则。`default` 指定默认模型，如果未配置其他路由，则该模型将用于所有请求。
- **`API_TIMEOUT_MS`**: API 请求超时时间，单位为毫秒。

这是一个综合示例：

```json
{
  "APIKEY": "your-secret-key",
  "PROXY_URL": "http://127.0.0.1:7890",
  "LOG": true,
  "API_TIMEOUT_MS": 600000,
  "NON_INTERACTIVE_MODE": false,
  "Providers": [
    {
      "name": "openrouter",
      "api_base_url": "https://openrouter.ai/api/v1/chat/completions",
      "api_key": "sk-xxx",
      "models": [
        "google/gemini-2.5-pro-preview",
        "anthropic/claude-sonnet-4",
        "anthropic/claude-3.5-sonnet",
        "anthropic/claude-3.7-sonnet:thinking"
      ],
      "transformer": {
        "use": ["openrouter"]
      }
    },
    {
      "name": "deepseek",
      "api_base_url": "https://api.deepseek.com/chat/completions",
      "api_key": "sk-xxx",
      "models": ["deepseek-chat", "deepseek-reasoner"],
      "transformer": {
        "use": ["deepseek"],
        "deepseek-chat": {
          "use": ["tooluse"]
        }
      }
    },
    {
      "name": "ollama",
      "api_base_url": "http://localhost:11434/v1/chat/completions",
      "api_key": "ollama",
      "models": ["qwen2.5-coder:latest"]
    },
    {
      "name": "gemini",
      "api_base_url": "https://generativelanguage.googleapis.com/v1beta/models/",
      "api_key": "sk-xxx",
      "models": ["gemini-2.5-flash", "gemini-2.5-pro"],
      "transformer": {
        "use": ["gemini"]
      }
    },
    {
      "name": "volcengine",
      "api_base_url": "https://ark.cn-beijing.volces.com/api/v3/chat/completions",
      "api_key": "sk-xxx",
      "models": ["deepseek-v3-250324", "deepseek-r1-250528"],
      "transformer": {
        "use": ["deepseek"]
      }
    },
    {
      "name": "modelscope",
      "api_base_url": "https://api-inference.modelscope.cn/v1/chat/completions",
      "api_key": "",
      "models": ["Qwen/Qwen3-Coder-480B-A35B-Instruct", "Qwen/Qwen3-235B-A22B-Thinking-2507"],
      "transformer": {
        "use": [
          [
            "maxtoken",
            {
              "max_tokens": 65536
            }
          ],
          "enhancetool"
        ],
        "Qwen/Qwen3-235B-A22B-Thinking-2507": {
          "use": ["reasoning"]
        }
      }
    },
    {
      "name": "dashscope",
      "api_base_url": "https://dashscope.aliyuncs.com/compatible-mode/v1/chat/completions",
      "api_key": "",
      "models": ["qwen3-coder-plus"],
      "transformer": {
        "use": [
          [
            "maxtoken",
            {
              "max_tokens": 65536
            }
          ],
          "enhancetool"
        ]
      }
    },
    {
      "name": "aihubmix",
      "api_base_url": "https://aihubmix.com/v1/chat/completions",
      "api_key": "sk-",
      "models": [
        "Z/glm-4.5",
        "claude-opus-4-20250514",
        "gemini-2.5-pro"
      ]
    }
  ],
  "Router": {
    "default": "deepseek,deepseek-chat",
    "background": "ollama,qwen2.5-coder:latest",
    "think": "deepseek,deepseek-reasoner",
    "longContext": "openrouter,google/gemini-2.5-pro-preview",
    "longContextThreshold": 60000,
    "webSearch": "gemini,gemini-2.5-flash"
  }
}
```

### 3. 使用 Router 运行 Claude Code

使用 router 启动 Claude Code：

```shell
ccr code
```

> **注意**: 修改配置文件后，需要重启服务使配置生效：
>
> ```shell
> ccr restart
> ```

### 4. UI 模式 (Beta)

为了获得更直观的体验，您可以使用 UI 模式来管理您的配置：

```shell
ccr ui
```

这将打开一个基于 Web 的界面，您可以在其中轻松查看和编辑您的 `config.json` 文件。

![UI](/blog/images/ui.png)

> **注意**: UI 模式目前处于测试阶段。这是一个 100% vibe coding的项目，包括项目的初始化，我只是新建了一个文件夹和一个project.md文档。所有代码均由 ccr + qwen3-coder + gemini(webSearch) 实现。如有问题请提交 issue。

#### Providers

`Providers` 数组是您定义要使用的不同模型提供商的地方。每个提供商对象都需要：

- `name`: 提供商的唯一名称。
- `api_base_url`: 聊天补全的完整 API 端点。
- `api_key`: 您提供商的 API 密钥。
- `models`: 此提供商可用的模型名称列表。
- `transformer` (可选): 指定用于处理请求和响应的转换器。

#### Transformers

Transformers 允许您修改请求和响应负载，以确保与不同提供商 API 的兼容性。

- **全局 Transformer**: 将转换器应用于提供商的所有模型。在此示例中，`openrouter` 转换器将应用于 `openrouter` 提供商下的所有模型。

    ```json
    {
      "name": "openrouter",
      "api_base_url": "https://openrouter.ai/api/v1/chat/completions",
      "api_key": "sk-xxx",
      "models": [
        "google/gemini-2.5-pro-preview",
        "anthropic/claude-sonnet-4",
        "anthropic/claude-3.5-sonnet"
      ],
      "transformer": {
        "use": [
          [
            "openrouter",
            {
              "referer": "https://example.com",
              "title": "claude-code-router",
              "providerOrder": []
            }
          ]
        ]
      }
    }
    ```

    参考：[`referer` & `title`](https://openrouter.ai/docs/app-attribution#http-referer), and [providerOrder](https://openrouter.ai/docs/features/provider-routing)

- **特定于模型的 Transformer**: 将转换器应用于特定模型。在此示例中，`deepseek` 转换器应用于所有模型，而额外的 `tooluse` 转换器仅应用于 `deepseek-chat` 模型。

    ```json
     {
       "name": "deepseek",
       "api_base_url": "https://api.deepseek.com/chat/completions",
       "api_key": "sk-xxx",
       "models": ["deepseek-chat", "deepseek-reasoner"],
       "transformer": {
         "use": ["deepseek"],
         "deepseek-chat": { "use": ["tooluse"] }
       }
     }
    ```

- **向 Transformer 传递选项**: 某些转换器（如 `maxtoken`）接受选项。要传递选项，请使用嵌套数组，其中第一个元素是转换器名称，第二个元素是选项对象。

    ```json
    {
      "name": "siliconflow",
      "api_base_url": "https://api.siliconflow.cn/v1/chat/completions",
      "api_key": "sk-xxx",
      "models": ["moonshotai/Kimi-K2-Instruct"],
      "transformer": {
        "use": [
          [
            "maxtoken",
            {
              "max_tokens": 16384
            }
          ]
        ]
      }
    }
    ```

**可用的内置 Transformer：**

<<<<<<< HEAD
- `deepseek`: 适配 DeepSeek API 的请求/响应。
- `gemini`: 适配 Gemini API 的请求/响应。
- `openrouter`: 适配 OpenRouter API 的请求/响应。
- `groq`: 适配 groq API 的请求/响应
- `maxtoken`: 设置特定的 `max_tokens` 值。
- `tooluse`: 优化某些模型的工具使用(通过`tool_choice`参数)。
- `gemini-cli` (实验性): 通过 Gemini CLI [gemini-cli.js](https://gist.github.com/musistudio/1c13a65f35916a7ab690649d3df8d1cd) 对 Gemini 的非官方支持。
- `reasoning`: 用于处理 `reasoning_content` 字段。
- `sampling`: 用于处理采样信息字段，如 `temperature`、`top_p`、`top_k` 和 `repetition_penalty`。
- `enhancetool`: 对 LLM 返回的工具调用参数增加一层容错处理（这会导致不再流式返回工具调用信息）。
- `cleancache`: 清除请求中的 `cache_control` 字段。
- `vertex-gemini`: 处理使用 vertex 鉴权的 gemini api。
=======
-   `Anthropic`: 如果你只使用这一个转换器，则会直接透传请求和响应(你可以用它来接入其他支持Anthropic端点的服务商)。
-   `deepseek`: 适配 DeepSeek API 的请求/响应。
-   `gemini`: 适配 Gemini API 的请求/响应。
-   `openrouter`: 适配 OpenRouter API 的请求/响应。它还可以接受一个 `provider` 路由参数，以指定 OpenRouter 应使用哪些底层提供商。有关更多详细信息，请参阅 [OpenRouter 文档](https://openrouter.ai/docs/features/provider-routing)。请参阅下面的示例：
    ```json
      "transformer": {
        "use": ["openrouter"],
        "moonshotai/kimi-k2": {
          "use": [
            [
              "openrouter",
              {
                "provider": {
                  "only": ["moonshotai/fp8"]
                }
              }
            ]
          ]
        }
      }
    ```
-   `groq`: 适配 groq API 的请求/响应
-   `maxtoken`: 设置特定的 `max_tokens` 值。
-   `tooluse`: 优化某些模型的工具使用(通过`tool_choice`参数)。
-   `gemini-cli` (实验性): 通过 Gemini CLI [gemini-cli.js](https://gist.github.com/musistudio/1c13a65f35916a7ab690649d3df8d1cd) 对 Gemini 的非官方支持。
-   `reasoning`: 用于处理 `reasoning_content` 字段。
-   `sampling`: 用于处理采样信息字段，如 `temperature`、`top_p`、`top_k` 和 `repetition_penalty`。
-   `enhancetool`: 对 LLM 返回的工具调用参数增加一层容错处理（这会导致不再流式返回工具调用信息）。
-   `cleancache`: 清除请求中的 `cache_control` 字段。
-   `vertex-gemini`: 处理使用 vertex 鉴权的 gemini api。
>>>>>>> 9cd5587f

**自定义 Transformer:**

您还可以创建自己的转换器，并通过 `config.json` 中的 `transformers` 字段加载它们。

```json
{
  "transformers": [
      {
        "path": "$HOME/.claude-code-router/plugins/gemini-cli.js",
        "options": {
          "project": "xxx"
        }
      }
  ]
}
```

#### Router

`Router` 对象定义了在不同场景下使用哪个模型：

- `default`: 用于常规任务的默认模型。
- `background`: 用于后台任务的模型。这可以是一个较小的本地模型以节省成本。
- `think`: 用于推理密集型任务（如计划模式）的模型。
- `longContext`: 用于处理长上下文（例如，> 60K 令牌）的模型。
- `longContextThreshold` (可选): 触发长上下文模型的令牌数阈值。如果未指定，默认为 60000。
- `webSearch`: 用于处理网络搜索任务，需要模型本身支持。如果使用`openrouter`需要在模型后面加上`:online`后缀。

您还可以使用 `/model` 命令在 Claude Code 中动态切换模型：
`/model provider_name,model_name`
示例: `/model openrouter,anthropic/claude-3.5-sonnet`

#### 自定义路由器

对于更高级的路由逻辑，您可以在 `config.json` 中通过 `CUSTOM_ROUTER_PATH` 字段指定一个自定义路由器脚本。这允许您实现超出默认场景的复杂路由规则。

在您的 `config.json` 中配置:

```json
{
  "CUSTOM_ROUTER_PATH": "$HOME/.claude-code-router/custom-router.js"
}
```

自定义路由器文件必须是一个导出 `async` 函数的 JavaScript 模块。该函数接收请求对象和配置对象作为参数，并应返回提供商和模型名称的字符串（例如 `"provider_name,model_name"`），如果返回 `null` 则回退到默认路由。

这是一个基于 `custom-router.example.js` 的 `custom-router.js` 示例：

```javascript
// $HOME/.claude-code-router/custom-router.js

/**
 * 一个自定义路由函数，用于根据请求确定使用哪个模型。
 *
 * @param {object} req - 来自 Claude Code 的请求对象，包含请求体。
 * @param {object} config - 应用程序的配置对象。
 * @returns {Promise<string|null>} - 一个解析为 "provider,model_name" 字符串的 Promise，如果返回 null，则使用默认路由。
 */
module.exports = async function router(req, config) {
  const userMessage = req.body.messages.find(m => m.role === 'user')?.content;

  if (userMessage && userMessage.includes('解释这段代码')) {
    // 为代码解释任务使用更强大的模型
    return 'openrouter,anthropic/claude-3.5-sonnet';
  }

  // 回退到默认的路由配置
  return null;
};
```

<<<<<<< HEAD
=======
##### 子代理路由

对于子代理内的路由，您必须在子代理提示词的**开头**包含 `<CCR-SUBAGENT-MODEL>provider,model</CCR-SUBAGENT-MODEL>` 来指定特定的提供商和模型。这样可以将特定的子代理任务定向到指定的模型。

**示例：**

```
<CCR-SUBAGENT-MODEL>openrouter,anthropic/claude-3.5-sonnet</CCR-SUBAGENT-MODEL>
请帮我分析这段代码是否存在潜在的优化空间...
```


>>>>>>> 9cd5587f
## 🤖 GitHub Actions

将 Claude Code Router 集成到您的 CI/CD 管道中。在设置 [Claude Code Actions](https://docs.anthropic.com/en/docs/claude-code/github-actions) 后，修改您的 `.github/workflows/claude.yaml` 以使用路由器：

```yaml
name: Claude Code

on:
  issue_comment:
    types: [created]
  # ... other triggers

jobs:
  claude:
    if: |
      (github.event_name == 'issue_comment' && contains(github.event.comment.body, '@claude')) ||
      # ... other conditions
    runs-on: ubuntu-latest
    permissions:
      contents: read
      pull-requests: read
      issues: read
      id-token: write
    steps:
      - name: Checkout repository
        uses: actions/checkout@v4
        with:
          fetch-depth: 1

      - name: Prepare Environment
        run: |
          curl -fsSL https://bun.sh/install | bash
          mkdir -p $HOME/.claude-code-router
          cat << 'EOF' > $HOME/.claude-code-router/config.json
          {
            "log": true,
            "NON_INTERACTIVE_MODE": true,
            "OPENAI_API_KEY": "${{ secrets.OPENAI_API_KEY }}",
            "OPENAI_BASE_URL": "https://api.deepseek.com",
            "OPENAI_MODEL": "deepseek-chat"
          }
          EOF
        shell: bash

      - name: Start Claude Code Router
        run: |
          nohup ~/.bun/bin/bunx @musistudio/claude-code-router@1.0.8 start &
        shell: bash

      - name: Run Claude Code
        id: claude
        uses: anthropics/claude-code-action@beta
        env:
          ANTHROPIC_BASE_URL: http://localhost:3456
        with:
          anthropic_api_key: "any-string-is-ok"
```

这种设置可以实现有趣的自动化，例如在非高峰时段运行任务以降低 API 成本。

## 📝 深入阅读

- [项目动机和工作原理](blog/zh/项目初衷及原理.md)
- [也许我们可以用路由器做更多事情](blog/zh/或许我们能在Router中做更多事情.md)

## ❤️ 支持与赞助

如果您觉得这个项目有帮助，请考虑赞助它的开发。非常感谢您的支持！

[![ko-fi](https://ko-fi.com/img/githubbutton_sm.svg)](https://ko-fi.com/F1F31GN2GM)

[Paypal](https://paypal.me/musistudio1999)

<table>
  <tr>
    <td><img src="/blog/images/alipay.jpg" width="200" alt="Alipay" /></td>
    <td><img src="/blog/images/wechat.jpg" width="200" alt="WeChat Pay" /></td>
  </tr>
</table>

### 我们的赞助商

非常感谢所有赞助商的慷慨支持！

- [AIHubmix](https://aihubmix.com/)
- @Simon Leischnig
- [@duanshuaimin](https://github.com/duanshuaimin)
- [@vrgitadmin](https://github.com/vrgitadmin)
- @*o
- [@ceilwoo](https://github.com/ceilwoo)
- @*说
- @*更
- @K*g
- @R*R
- [@bobleer](https://github.com/bobleer)
- @*苗
- @*划
- [@Clarence-pan](https://github.com/Clarence-pan)
- [@carter003](https://github.com/carter003)
- @S*r
- @*晖
- @*敏
- @Z*z
- @*然
- [@cluic](https://github.com/cluic)
- @*苗
- [@PromptExpert](https://github.com/PromptExpert)
- @*应
- [@yusnake](https://github.com/yusnake)
- @*飞
- @董*
- @*汀
- @*涯
- @*:-）
- @**磊
- @*琢
- @*成
- @Z*o
- [@congzhangzh](https://github.com/congzhangzh)
- @*_
- @Z\*m
- @*鑫
- @c\*y
- @\*昕
- [@witsice](https://github.com/witsice)
- @b\*g
- @\*亿
- @\*辉
- @JACK 

（如果您的名字被屏蔽，请通过我的主页电子邮件与我联系，以便使用您的 GitHub 用户名进行更新。）

## 交流群

<img src="/blog/images/wechat_group.jpg" width="200" alt="wechat_group" /><|MERGE_RESOLUTION|>--- conflicted
+++ resolved
@@ -272,20 +272,6 @@
 
 **可用的内置 Transformer：**
 
-<<<<<<< HEAD
-- `deepseek`: 适配 DeepSeek API 的请求/响应。
-- `gemini`: 适配 Gemini API 的请求/响应。
-- `openrouter`: 适配 OpenRouter API 的请求/响应。
-- `groq`: 适配 groq API 的请求/响应
-- `maxtoken`: 设置特定的 `max_tokens` 值。
-- `tooluse`: 优化某些模型的工具使用(通过`tool_choice`参数)。
-- `gemini-cli` (实验性): 通过 Gemini CLI [gemini-cli.js](https://gist.github.com/musistudio/1c13a65f35916a7ab690649d3df8d1cd) 对 Gemini 的非官方支持。
-- `reasoning`: 用于处理 `reasoning_content` 字段。
-- `sampling`: 用于处理采样信息字段，如 `temperature`、`top_p`、`top_k` 和 `repetition_penalty`。
-- `enhancetool`: 对 LLM 返回的工具调用参数增加一层容错处理（这会导致不再流式返回工具调用信息）。
-- `cleancache`: 清除请求中的 `cache_control` 字段。
-- `vertex-gemini`: 处理使用 vertex 鉴权的 gemini api。
-=======
 -   `Anthropic`: 如果你只使用这一个转换器，则会直接透传请求和响应(你可以用它来接入其他支持Anthropic端点的服务商)。
 -   `deepseek`: 适配 DeepSeek API 的请求/响应。
 -   `gemini`: 适配 Gemini API 的请求/响应。
@@ -316,7 +302,6 @@
 -   `enhancetool`: 对 LLM 返回的工具调用参数增加一层容错处理（这会导致不再流式返回工具调用信息）。
 -   `cleancache`: 清除请求中的 `cache_control` 字段。
 -   `vertex-gemini`: 处理使用 vertex 鉴权的 gemini api。
->>>>>>> 9cd5587f
 
 **自定义 Transformer:**
 
@@ -389,8 +374,6 @@
 };
 ```
 
-<<<<<<< HEAD
-=======
 ##### 子代理路由
 
 对于子代理内的路由，您必须在子代理提示词的**开头**包含 `<CCR-SUBAGENT-MODEL>provider,model</CCR-SUBAGENT-MODEL>` 来指定特定的提供商和模型。这样可以将特定的子代理任务定向到指定的模型。
@@ -403,7 +386,6 @@
 ```
 
 
->>>>>>> 9cd5587f
 ## 🤖 GitHub Actions
 
 将 Claude Code Router 集成到您的 CI/CD 管道中。在设置 [Claude Code Actions](https://docs.anthropic.com/en/docs/claude-code/github-actions) 后，修改您的 `.github/workflows/claude.yaml` 以使用路由器：
