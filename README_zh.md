--- conflicted
+++ resolved
@@ -260,7 +260,6 @@
 
 **可用的内置 Transformer：**
 
-<<<<<<< HEAD
 - `deepseek`: 适配 DeepSeek API 的请求/响应。
 - `gemini`: 适配 Gemini API 的请求/响应。
 - `openrouter`: 适配 OpenRouter API 的请求/响应。
@@ -268,20 +267,11 @@
 - `maxtoken`: 设置特定的 `max_tokens` 值。
 - `tooluse`: 优化某些模型的工具使用(通过`tool_choice`参数)。
 - `gemini-cli` (实验性): 通过 Gemini CLI [gemini-cli.js](https://gist.github.com/musistudio/1c13a65f35916a7ab690649d3df8d1cd) 对 Gemini 的非官方支持。
-=======
--   `deepseek`: 适配 DeepSeek API 的请求/响应。
--   `gemini`: 适配 Gemini API 的请求/响应。
--   `openrouter`: 适配 OpenRouter API 的请求/响应。
--   `groq`: 适配 groq API 的请求/响应
--   `maxtoken`: 设置特定的 `max_tokens` 值。
--   `tooluse`: 优化某些模型的工具使用(通过`tool_choice`参数)。
--   `gemini-cli` (实验性): 通过 Gemini CLI [gemini-cli.js](https://gist.github.com/musistudio/1c13a65f35916a7ab690649d3df8d1cd) 对 Gemini 的非官方支持。
--   `reasoning`: 用于处理 `reasoning_content` 字段。
--   `sampling`: 用于处理采样信息字段，如 `temperature`、`top_p`、`top_k` 和 `repetition_penalty`。
--   `enhancetool`: 对 LLM 返回的工具调用参数增加一层容错处理（这会导致不再流式返回工具调用信息）。
--   `cleancache`: 清除请求中的 `cache_control` 字段。
--   `vertex-gemini`: 处理使用 vertex 鉴权的 gemini api。
->>>>>>> 3cb086fc
+- `reasoning`: 用于处理 `reasoning_content` 字段。
+- `sampling`: 用于处理采样信息字段，如 `temperature`、`top_p`、`top_k` 和 `repetition_penalty`。
+- `enhancetool`: 对 LLM 返回的工具调用参数增加一层容错处理（这会导致不再流式返回工具调用信息）。
+- `cleancache`: 清除请求中的 `cache_control` 字段。
+- `vertex-gemini`: 处理使用 vertex 鉴权的 gemini api。
 
 **自定义 Transformer:**
 
