import { join } from "path";
import { homedir } from "os";

export const HOME_DIR = join(homedir(), ".claude-code-router");

<<<<<<< HEAD
export const CONFIG_FILE = process.env.CCR_CONFIG_PATH || join(HOME_DIR, "config.json");

export const PLUGINS_DIR = join(HOME_DIR, "plugins");
=======
export const CONFIG_FILE = path.join(HOME_DIR, "config.json");

export const PLUGINS_DIR = path.join(HOME_DIR, "plugins");
>>>>>>> 0152af5d

export const PID_FILE = join(HOME_DIR, '.claude-code-router.pid');

export const REFERENCE_COUNT_FILE = join(require('os').tmpdir(), "claude-code-reference-count.txt");

export const REFERENCE_COUNT_FILE = path.join(os.tmpdir(), "claude-code-reference-count.txt");


export const DEFAULT_CONFIG = {
  LOG: false,
  OPENAI_API_KEY: "",
  OPENAI_BASE_URL: "",
  OPENAI_MODEL: "",
};<|MERGE_RESOLUTION|>--- conflicted
+++ resolved
@@ -1,23 +1,17 @@
 import { join } from "path";
-import { homedir } from "os";
+import { homedir, tmpdir } from "os";
+import * as path from "path";
+import * as os from "os";
 
 export const HOME_DIR = join(homedir(), ".claude-code-router");
 
-<<<<<<< HEAD
-export const CONFIG_FILE = process.env.CCR_CONFIG_PATH || join(HOME_DIR, "config.json");
-
-export const PLUGINS_DIR = join(HOME_DIR, "plugins");
-=======
 export const CONFIG_FILE = path.join(HOME_DIR, "config.json");
 
 export const PLUGINS_DIR = path.join(HOME_DIR, "plugins");
->>>>>>> 0152af5d
 
-export const PID_FILE = join(HOME_DIR, '.claude-code-router.pid');
+export const PID_FILE = path.join(HOME_DIR, '.claude-code-router.pid');
 
-export const REFERENCE_COUNT_FILE = join(require('os').tmpdir(), "claude-code-reference-count.txt");
-
-export const REFERENCE_COUNT_FILE = path.join(os.tmpdir(), "claude-code-reference-count.txt");
+export const REFERENCE_COUNT_FILE = path.join(tmpdir(), "claude-code-reference-count.txt");
 
 
 export const DEFAULT_CONFIG = {
