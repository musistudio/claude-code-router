--- conflicted
+++ resolved
@@ -138,7 +138,6 @@
     },
     logger: loggerConfig,
   });
-<<<<<<< HEAD
   
   // Initialize state manager FIRST
   await initStateManager(server.app, config.plugins);
@@ -155,7 +154,6 @@
     ThemesPlugin.register();
     console.log('🎨 Themes Plugin loaded successfully');
   }
-=======
 
   // Add global error handlers to prevent the service from crashing
   process.on("uncaughtException", (err) => {
@@ -165,7 +163,7 @@
   process.on("unhandledRejection", (reason, promise) => {
     server.log.error("Unhandled rejection at:", promise, "reason:", reason);
   });
->>>>>>> f7adb7b2
+  
   // Add async preHandler hook for authentication
   server.addHook("preHandler", async (req, reply) => {
     return new Promise((resolve, reject) => {
@@ -392,10 +390,6 @@
     done(null, payload)
   });
   server.addHook("onSend", async (req, reply, payload) => {
-<<<<<<< HEAD
-    // console.log('主应用onSend') // REMOVED DEBUG LOG
-=======
->>>>>>> f7adb7b2
     event.emit('onSend', req, reply, payload);
     return payload;
   })
