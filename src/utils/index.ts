--- conflicted
+++ resolved
@@ -1,14 +1,7 @@
-<<<<<<< HEAD
-import { readFile, writeFile, mkdir, access, constants } from "fs/promises";
-import { createInterface } from "readline";
-import * as JSON5 from "json5";
-import { join, dirname } from "path";
-=======
 import fs from "node:fs/promises";
 import readline from "node:readline";
 import JSON5 from "json5";
 import path from "node:path";
->>>>>>> 0152af5d
 import {
   CONFIG_FILE,
   DEFAULT_CONFIG,
@@ -17,12 +10,6 @@
 } from "../constants";
 import { cleanupLogFiles } from "./logCleanup";
 
-<<<<<<< HEAD
-
-
-
-=======
->>>>>>> 0152af5d
 // Function to interpolate environment variables in config values
 const interpolateEnvVars = (obj: any): any => {
   if (typeof obj === "string") {
@@ -54,11 +41,7 @@
 export const initDir = async () => {
   await ensureDir(HOME_DIR);
   await ensureDir(PLUGINS_DIR);
-<<<<<<< HEAD
-  await ensureDir(join(HOME_DIR, "logs"));
-=======
   await ensureDir(path.join(HOME_DIR, "logs"));
->>>>>>> 0152af5d
 };
 
 const createReadline = () => {
@@ -85,11 +68,7 @@
 
 export const readConfigFile = async () => {
   try {
-<<<<<<< HEAD
-    const config = await readFile(CONFIG_FILE, "utf-8");
-=======
     const config = await fs.readFile(CONFIG_FILE, "utf-8");
->>>>>>> 0152af5d
     try {
       // Try to parse with JSON5 first (which also supports standard JSON)
       const parsedConfig = JSON5.parse(config);
@@ -104,27 +83,6 @@
   } catch (readError: any) {
     if (readError.code === "ENOENT") {
       // Config file doesn't exist, prompt user for initial setup
-<<<<<<< HEAD
-      const name = await question("Enter Provider Name: ");
-      const APIKEY = await question("Enter Provider API KEY: ");
-      const baseUrl = await question("Enter Provider URL: ");
-      const model = await question("Enter MODEL Name: ");
-      const config = Object.assign({}, DEFAULT_CONFIG, {
-        Providers: [
-          {
-            name,
-            api_base_url: baseUrl,
-            api_key: APIKEY,
-            models: [model],
-          },
-        ],
-        Router: {
-          default: `${name},${model}`,
-        },
-      });
-      await writeConfigFile(config);
-      return config;
-=======
       try {
         // Initialize directories
         await initDir();
@@ -157,7 +115,6 @@
         );
         process.exit(1);
       }
->>>>>>> 0152af5d
     } else {
       console.error(`Failed to read config file at ${CONFIG_FILE}`);
       console.error("Error details:", readError.message);
@@ -168,30 +125,6 @@
 
 export const backupConfigFile = async () => {
   try {
-<<<<<<< HEAD
-    if (await access(CONFIG_FILE).then(() => true).catch(() => false)) {
-      const timestamp = new Date().toISOString().replace(/[:.]/g, '-');
-      const backupPath = `${CONFIG_FILE}.${timestamp}.bak`;
-      await require('fs/promises').copyFile(CONFIG_FILE, backupPath);
-      
-      // Clean up old backups, keeping only the 3 most recent
-      try {
-        const configDir = dirname(CONFIG_FILE);
-        const configFileName = require('path').basename(CONFIG_FILE);
-        const files = await require('fs/promises').readdir(configDir);
-        
-        // Find all backup files for this config
-        const backupFiles = files
-          .filter((file: string) => file.startsWith(configFileName) && file.endsWith('.bak'))
-          .sort()
-          .reverse(); // Sort in descending order (newest first)
-        
-        // Delete all but the 3 most recent backups
-        if (backupFiles.length > 3) {
-          for (let i = 3; i < backupFiles.length; i++) {
-            const oldBackupPath = join(configDir, backupFiles[i]);
-            await require('fs/promises').unlink(oldBackupPath);
-=======
     if (await fs.access(CONFIG_FILE).then(() => true).catch(() => false)) {
       const timestamp = new Date().toISOString().replace(/[:.]/g, '-');
       const backupPath = `${CONFIG_FILE}.${timestamp}.bak`;
@@ -214,17 +147,12 @@
           for (let i = 3; i < backupFiles.length; i++) {
             const oldBackupPath = path.join(configDir, backupFiles[i]);
             await fs.unlink(oldBackupPath);
->>>>>>> 0152af5d
           }
         }
       } catch (cleanupError) {
         console.warn("Failed to clean up old backups:", cleanupError);
       }
-<<<<<<< HEAD
-      
-=======
 
->>>>>>> 0152af5d
       return backupPath;
     }
   } catch (error) {
@@ -236,11 +164,7 @@
 export const writeConfigFile = async (config: any) => {
   await ensureDir(HOME_DIR);
   const configWithComment = `${JSON.stringify(config, null, 2)}`;
-<<<<<<< HEAD
-  await writeFile(CONFIG_FILE, configWithComment);
-=======
   await fs.writeFile(CONFIG_FILE, configWithComment);
->>>>>>> 0152af5d
 };
 
 export const initConfig = async () => {
