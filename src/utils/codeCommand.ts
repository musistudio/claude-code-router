--- conflicted
+++ resolved
@@ -5,157 +5,8 @@
   decrementReferenceCount,
   incrementReferenceCount,
 } from "./processCheck";
-<<<<<<< HEAD
-import { execSync } from "child_process";
-import path from "path";
-
-// ANSI Colors for terminal output
-const COLORS = {
-  reset: "\x1b[0m",
-  bright_blue: "\x1b[94m",
-  bright_green: "\x1b[92m", 
-  bright_magenta: "\x1b[95m",
-  bright_cyan: "\x1b[96m",
-  bright_yellow: "\x1b[93m",
-  white: "\x1b[97m",
-} as const;
-
-// ANSI codes pentru cursor positioning
-const ANSI = {
-  saveCursor: '\x1b[s',
-  restoreCursor: '\x1b[u',
-  moveCursorToBottom: '\x1b[999;1H', // Move to bottom of screen
-  clearLine: '\x1b[2K',
-  moveCursorUp: (lines: number) => `\x1b[${lines}A`,
-  moveCursorToColumn: (col: number) => `\x1b[${col}G`,
-} as const;
-
-async function createPersistentStatusLine(config: any, workDir: string = process.cwd()) {
-  if (!config?.StatusLine?.enabled) return null;
-  
-  try {
-    // Get current directory name
-    const workDirName = path.basename(workDir);
-    
-    // Get git branch
-    let gitBranch = "";
-    try {
-      gitBranch = execSync("git branch --show-current", {
-        cwd: workDir,
-        stdio: ["pipe", "pipe", "ignore"],
-      }).toString().trim();
-    } catch (error) {
-      gitBranch = "no-git";
-    }
-    
-    // Get current style modules
-    const currentStyle = config.StatusLine.currentStyle || 'default';
-    const styleConfig = config.StatusLine[currentStyle];
-    
-    if (!styleConfig?.modules) return null;
-    
-    // Build status line
-    let statusLine = "";
-    for (const module of styleConfig.modules) {
-      let text = module.text || '';
-      
-      // Replace variables
-      text = text.replace(/\{\{workDirName\}\}/g, workDirName);
-      text = text.replace(/\{\{gitBranch\}\}/g, gitBranch);
-      text = text.replace(/\{\{model\}\}/g, 'running...');
-      text = text.replace(/\{\{inputTokens\}\}/g, '0');
-      text = text.replace(/\{\{outputTokens\}\}/g, '0');
-      
-      // Apply color
-      const color = COLORS[module.color as keyof typeof COLORS] || '';
-      const icon = module.icon || '';
-      
-      statusLine += `${color}${icon} ${text}${COLORS.reset} `;
-    }
-    
-    if (statusLine.trim()) {
-      return statusLine.trim();
-    }
-    
-    return null;
-  } catch (error) {
-    return null;
-  }
-}
-
-function displayPersistentStatusLine(statusLine: string) {
-  // Save current cursor position, move to bottom, clear line, write status, restore cursor
-  process.stdout.write(
-    ANSI.saveCursor + 
-    ANSI.moveCursorToBottom + 
-    ANSI.clearLine + 
-    statusLine + 
-    ANSI.restoreCursor
-  );
-}
-
-async function showTerminalStatusLine(config: any, workDir: string = process.cwd(), position: 'top' | 'bottom' = 'top') {
-  if (!config?.StatusLine?.enabled) return;
-  
-  try {
-    // Get current directory name
-    const workDirName = path.basename(workDir);
-    
-    // Get git branch
-    let gitBranch = "";
-    try {
-      gitBranch = execSync("git branch --show-current", {
-        cwd: workDir,
-        stdio: ["pipe", "pipe", "ignore"],
-      }).toString().trim();
-    } catch (error) {
-      gitBranch = "no-git";
-    }
-    
-    // Get current style modules
-    const currentStyle = config.StatusLine.currentStyle || 'default';
-    const styleConfig = config.StatusLine[currentStyle];
-    
-    if (!styleConfig?.modules) return;
-    
-    // Build status line
-    let statusLine = "";
-    for (const module of styleConfig.modules) {
-      let text = module.text || '';
-      
-      // Replace variables
-      text = text.replace(/\{\{workDirName\}\}/g, workDirName);
-      text = text.replace(/\{\{gitBranch\}\}/g, gitBranch);
-      text = text.replace(/\{\{model\}\}/g, position === 'top' ? 'starting...' : 'completed');
-      text = text.replace(/\{\{inputTokens\}\}/g, '0');
-      text = text.replace(/\{\{outputTokens\}\}/g, '0');
-      
-      // Apply color
-      const color = COLORS[module.color as keyof typeof COLORS] || '';
-      const icon = module.icon || '';
-      
-      statusLine += `${color}${icon} ${text}${COLORS.reset} `;
-    }
-    
-    if (statusLine.trim()) {
-      if (position === 'bottom') {
-        // Move cursor to bottom and add status line
-        console.log('\n' + '─'.repeat(60));
-        console.log(statusLine.trim());
-      } else {
-        // Original top position
-        console.log(`\n${statusLine.trim()}`);
-        console.log('─'.repeat(60));
-      }
-    }
-  } catch (error) {
-    // Silently ignore statusline errors
-  }
-}
-=======
 import {HOME_DIR} from "../constants";
 import {join} from "path";
->>>>>>> 0152af5d
 
 export async function executeCodeCommand(args: string[] = []) {
   // Set environment variables
@@ -172,20 +23,11 @@
     settingsFlag = {
       statusLine: {
         type: "command",
-<<<<<<< HEAD
-        command: "/home/mircea/.nvm/versions/node/v22.16.0/bin/ccr statusline",
-        padding: 1,
-      }
-    }
-    const settingsArg = `--settings=${JSON.stringify(settingsFlag)}`;
-    args.push(settingsArg);
-=======
         command: "ccr statusline",
         padding: 0,
       }
     }
     args.push(`--settings=${JSON.stringify(settingsFlag)}`);
->>>>>>> 0152af5d
   }
 
   // Non-interactive mode for automation environments
@@ -206,31 +48,9 @@
   //   delete env.ANTHROPIC_AUTH_TOKEN;
   // }
 
-<<<<<<< HEAD
-  // Nu mai afișez statusline la început
-
   // Increment reference count when command starts
   incrementReferenceCount();
 
-  // Setup persistent StatusLine in terminal (every 2 seconds)
-  let statusLineInterval: NodeJS.Timeout | null = null;
-  if (config?.StatusLine?.enabled && !config.NON_INTERACTIVE_MODE) {
-    const statusLineText = await createPersistentStatusLine(config, process.cwd());
-    if (statusLineText) {
-      statusLineInterval = setInterval(() => {
-        displayPersistentStatusLine(statusLineText);
-      }, 2000); // Update every 2 seconds
-      
-      // Display immediately
-      displayPersistentStatusLine(statusLineText);
-    }
-  }
-
-=======
-  // Increment reference count when command starts
-  incrementReferenceCount();
-
->>>>>>> 0152af5d
   // Execute claude command
   const claudePath = config?.CLAUDE_PATH || process.env.CLAUDE_PATH || "claude";
 
@@ -245,10 +65,6 @@
   const stdioConfig: StdioOptions = config.NON_INTERACTIVE_MODE
     ? ["pipe", "inherit", "inherit"] // Pipe stdin for non-interactive
     : "inherit"; // Default inherited behavior
-<<<<<<< HEAD
-
-=======
->>>>>>> 0152af5d
   const claudeProcess = spawn(
     claudePath + (joinedArgs ? ` ${joinedArgs}` : ""),
     [],
@@ -269,76 +85,13 @@
     console.log(
       "Make sure Claude Code is installed: npm install -g @anthropic-ai/claude-code"
     );
-<<<<<<< HEAD
-    
-    // Clear persistent StatusLine interval
-    if (statusLineInterval) {
-      clearInterval(statusLineInterval);
-      statusLineInterval = null;
-    }
-    
-=======
->>>>>>> 0152af5d
     decrementReferenceCount();
     process.exit(1);
   });
 
   claudeProcess.on("close", (code) => {
-<<<<<<< HEAD
-    console.log("🔄 Claude Code process closed, cleaning up services...");
-    
-    // Clear persistent StatusLine interval
-    if (statusLineInterval) {
-      clearInterval(statusLineInterval);
-      statusLineInterval = null;
-    }
-    
-    // Show terminal statusline at bottom after command completes
-    showTerminalStatusLine(config, process.cwd(), 'bottom').then(() => {
-      decrementReferenceCount();
-      
-      // Force cleanup on exit
-      closeService().then(() => {
-        process.exit(code || 0);
-      }).catch(() => {
-        process.exit(code || 0);
-      });
-    });
-  });
-
-  // Handle unexpected exits
-  process.on('SIGINT', () => {
-    console.log("🛑 Received SIGINT, cleaning up...");
-    
-    // Clear persistent StatusLine interval
-    if (statusLineInterval) {
-      clearInterval(statusLineInterval);
-      statusLineInterval = null;
-    }
-    
-    showTerminalStatusLine(config, process.cwd(), 'bottom').then(() => {
-      decrementReferenceCount();
-      closeService().then(() => process.exit(0));
-    });
-  });
-
-  process.on('SIGTERM', () => {
-    console.log("🛑 Received SIGTERM, cleaning up...");
-    
-    // Clear persistent StatusLine interval
-    if (statusLineInterval) {
-      clearInterval(statusLineInterval);
-      statusLineInterval = null;
-    }
-    
-    showTerminalStatusLine(config, process.cwd(), 'bottom').then(() => {
-      decrementReferenceCount();
-      closeService().then(() => process.exit(0));
-    });
-=======
     decrementReferenceCount();
     closeService();
     process.exit(code || 0);
->>>>>>> 0152af5d
   });
 }