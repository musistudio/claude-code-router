{
  "name": "@musistudio/claude-code-router",
  "version": "1.0.52",
  "description": "Use Claude Code without an Anthropics account and route it to another LLM provider",
  "bin": {
    "ccr": "dist/cli.js"
  },
  "scripts": {
    "build": "node scripts/build.js",
    "release": "npm run build && npm publish"
  },
  "keywords": [
    "claude",
    "code",
    "router",
    "llm",
    "anthropic"
  ],
  "author": "musistudio",
  "license": "MIT",
  "dependencies": {
    "@fastify/static": "^8.2.0",
<<<<<<< HEAD
    "@musistudio/llms": "^1.0.28",
    "axios": "^1.11.0",
=======
    "@musistudio/llms": "^1.0.34",
>>>>>>> f0486620
    "dotenv": "^16.4.7",
    "find-process": "^2.0.0",
    "json5": "^2.2.3",
    "openurl": "^1.1.1",
    "rotating-file-stream": "^3.2.7",
    "tiktoken": "^1.0.21",
    "uuid": "^11.1.0"
  },
  "devDependencies": {
    "@types/node": "^24.0.15",
    "esbuild": "^0.25.1",
    "fastify": "^5.4.0",
    "shx": "^0.4.0",
    "typescript": "^5.8.2"
  },
  "publishConfig": {
    "ignore": [
      "!build/",
      "src/",
      "screenshots/"
    ]
  }
}<|MERGE_RESOLUTION|>--- conflicted
+++ resolved
@@ -20,12 +20,8 @@
   "license": "MIT",
   "dependencies": {
     "@fastify/static": "^8.2.0",
-<<<<<<< HEAD
-    "@musistudio/llms": "^1.0.28",
+    "@musistudio/llms": "^1.0.34",
     "axios": "^1.11.0",
-=======
-    "@musistudio/llms": "^1.0.34",
->>>>>>> f0486620
     "dotenv": "^16.4.7",
     "find-process": "^2.0.0",
     "json5": "^2.2.3",
