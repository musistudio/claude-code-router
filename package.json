--- conflicted
+++ resolved
@@ -1,12 +1,7 @@
 {
   "name": "@musistudio/claude-code-router",
-<<<<<<< HEAD
-  "version": "1.0.47-enhanced",
-  "description": "Use Claude Code without an Anthropics account and route it to another LLM provider - Enhanced with comprehensive analytics dashboard",
-=======
   "version": "1.0.47",
   "description": "Use Claude Code without an Anthropics account and route it to another LLM provider",
->>>>>>> 0152af5d
   "bin": {
     "ccr": "./dist/cli.js"
   },
