{
  "name": "@musistudio/claude-code-router",
  "version": "1.0.58",
  "description": "Use Claude Code without an Anthropics account and route it to another LLM provider",
  "bin": {
    "ccr": "dist/cli.js"
  },
  "scripts": {
    "build": "node scripts/build.js",
    "release": "npm run build && npm publish"
  },
  "keywords": [
    "claude",
    "code",
    "router",
    "llm",
    "anthropic"
  ],
  "author": "musistudio",
  "license": "MIT",
  "dependencies": {
    "@fastify/static": "^8.2.0",
<<<<<<< HEAD
    "@inquirer/prompts": "^5.0.0",
    "@musistudio/llms": "^1.0.35",
=======
    "@musistudio/llms": "^1.0.36",
>>>>>>> 2ddc1449
    "dotenv": "^16.4.7",
    "find-process": "^2.0.0",
    "json5": "^2.2.3",
    "lru-cache": "^11.2.2",
    "minimist": "^1.2.8",
    "openurl": "^1.1.1",
    "rotating-file-stream": "^3.2.7",
    "shell-quote": "^1.8.3",
    "tiktoken": "^1.0.21",
    "uuid": "^11.1.0"
  },
  "devDependencies": {
    "@types/node": "^24.0.15",
    "esbuild": "^0.25.1",
    "fastify": "^5.4.0",
    "shx": "^0.4.0",
    "typescript": "^5.8.2"
  },
  "publishConfig": {
    "ignore": [
      "!build/",
      "src/",
      "screenshots/"
    ]
  }
}<|MERGE_RESOLUTION|>--- conflicted
+++ resolved
@@ -20,12 +20,7 @@
   "license": "MIT",
   "dependencies": {
     "@fastify/static": "^8.2.0",
-<<<<<<< HEAD
-    "@inquirer/prompts": "^5.0.0",
-    "@musistudio/llms": "^1.0.35",
-=======
     "@musistudio/llms": "^1.0.36",
->>>>>>> 2ddc1449
     "dotenv": "^16.4.7",
     "find-process": "^2.0.0",
     "json5": "^2.2.3",
