--- conflicted
+++ resolved
@@ -11,8 +11,7 @@
 import { useConfig } from "@/components/ConfigProvider";
 import { PluginProvider } from "@/contexts/PluginContext";
 import { api } from "@/lib/api";
-<<<<<<< HEAD
-import { Settings, Languages, Save, RefreshCw, FileJson, CircleArrowUp } from "lucide-react";
+import { Settings, Languages, Save, RefreshCw, FileJson, CircleArrowUp, FileText } from "lucide-react";
 
 // Lazy load MissionControlTab from plugin - RE-ENABLED
 const MissionControlTab = React.lazy(() => 
@@ -27,9 +26,6 @@
     .then(module => ({ default: module.AnalyticsButton }))
     .catch(() => ({ default: () => null }))
 );
-=======
-import { Settings, Languages, Save, RefreshCw, FileJson, CircleArrowUp, FileText } from "lucide-react";
->>>>>>> f7adb7b2
 import {
   Popover,
   PopoverContent,
@@ -52,12 +48,9 @@
   const { config, error } = useConfig();
   const [isSettingsOpen, setIsSettingsOpen] = useState(false);
   const [isJsonEditorOpen, setIsJsonEditorOpen] = useState(false);
-<<<<<<< HEAD
+  const [isLogViewerOpen, setIsLogViewerOpen] = useState(false);
   const [currentView, setCurrentView] = useState<'dashboard' | 'analytics'>('dashboard');
   const [activeTab, setActiveTab] = useState<'dashboard' | 'analytics'>('dashboard');
-=======
-  const [isLogViewerOpen, setIsLogViewerOpen] = useState(false);
->>>>>>> f7adb7b2
   const [isCheckingAuth, setIsCheckingAuth] = useState(true);
   const [toast, setToast] = useState<{ message: string; type: 'success' | 'error' | 'warning' } | null>(null);
   // 版本检查状态
